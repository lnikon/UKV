--- conflicted
+++ resolved
@@ -8,33 +8,34 @@
 
 ext_modules = [
     Pybind11Extension(
-<<<<<<< HEAD
-        'ukv',
+        'ukv/stl',
         [
             'python/pybind_dict.cpp',
             'python/pybind_networkx.cpp',
-            'python/pybind_pandas.cpp', 
+            'python/pybind_pandas.cpp',
         ],
-=======
-        'ukv/stl',
-        ['python/ukv_pybind.cpp'],
->>>>>>> 0c4bbf77
-        # Example: passing in the version to the compiled code
         include_dirs=['include/'],
         library_dirs=['build/lib/'],
         libraries=['ukv_stl'],
-        define_macros=[('UKV_VERSION', __version__),
-                       ('MODULE_NAME', 'stl')],
+        define_macros=[
+            ('UKV_VERSION', __version__),
+            ('MODULE_NAME', 'stl')
+        ],
     ),
     Pybind11Extension(
         'ukv/rocks',
-        ['python/ukv_pybind.cpp'],
-        # Example: passing in the version to the compiled code
+        [
+            'python/pybind_dict.cpp',
+            'python/pybind_networkx.cpp',
+            'python/pybind_pandas.cpp',
+        ],
         include_dirs=['include/'],
         library_dirs=['build/lib/'],
         libraries=['ukv_rocksdb', 'rocksdb'],
-        define_macros=[('UKV_VERSION', __version__),
-                       ('MODULE_NAME', 'rocks')],
+        define_macros=[
+            ('UKV_VERSION', __version__),
+            ('MODULE_NAME', 'rocks')
+        ],
     ),
 ]
 
